--- conflicted
+++ resolved
@@ -1141,7 +1141,6 @@
         #self.zm.pc += 1
         #print("debug: value:",value)
         #self.write_variable(value,operands[0])
-
         #svalue = self.zm.call_stack[-1].stack.pop()
         var = operands[0]
         #print("debug: svalue:",svalue)
@@ -1150,7 +1149,6 @@
             self.zm.pc += 1
 
         self.write_variable(var,operands[0])
-<<<<<<< HEAD
 
     def op_print_obj(self, operands):
         print("debug: op_print_obj()",operands)
@@ -1168,6 +1166,4 @@
 
         # Decode and output text at address
         text = self.decode_string( address )
-        self.zm.print_text(text)
-=======
->>>>>>> ae19684a
+        self.zm.print_text(text)